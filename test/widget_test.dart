--- conflicted
+++ resolved
@@ -13,11 +13,6 @@
  *  See the License for the specific language governing permissions and
  *  limitations under the License.
  */
-
-<<<<<<< HEAD
-=======
-
->>>>>>> f7e4e62b
 import 'package:convex_bottom_bar/convex_bottom_bar.dart';
 import 'package:convex_bottom_bar/src/style/blend_image_icon.dart';
 import 'package:flutter/material.dart';
