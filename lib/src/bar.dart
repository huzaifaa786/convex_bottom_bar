/*
 *  Copyright 2020 Chaobin Wu <chaobinwu89@gmail.com>
 *  
 *  Licensed under the Apache License, Version 2.0 (the "License");
 *  you may not use this file except in compliance with the License.
 *  You may obtain a copy of the License at
 *  
 *      http://www.apache.org/licenses/LICENSE-2.0
 *  
 *  Unless required by applicable law or agreed to in writing, software
 *  distributed under the License is distributed on an "AS IS" BASIS,
 *  WITHOUT WARRANTIES OR CONDITIONS OF ANY KIND, either express or implied.
 *  See the License for the specific language governing permissions and
 *  limitations under the License.
 */

import 'dart:math' as math;

import 'package:flutter/material.dart';
import 'package:flutter/widgets.dart';

import 'chip_builder.dart';
import 'interface.dart';
import 'item.dart';
import 'painter.dart';
import 'stack.dart' as extend;
import 'style/fixed_circle_tab_style.dart';
import 'style/fixed_tab_style.dart';
import 'style/react_circle_tab_style.dart';
import 'style/react_tab_style.dart';
import 'style/styles.dart';

/// Default size of the curve line.
const double CONVEX_SIZE = 80;

/// Default height of the AppBar.
const double BAR_HEIGHT = 50;

/// Default distance that the child's top edge is inset from the top of the stack.
const double CURVE_TOP = -25;

/// Default size for active tab.
const double ACTION_LAYOUT_SIZE = 60;

/// Default size for active icon in tab.
const double ACTION_INNER_BUTTON_SIZE = 40;

/// Default elevation of [ConvexAppBar].
const double ELEVATION = 2;

/// Tab styles.
enum TabStyle {
  /// Convex shape fixed center, see [FixedTabStyle].
  ///
  /// ![](https://github.com/hacktons/convex_bottom_bar/raw/master/doc/appbar-fixed.gif)
  fixed,

  /// Convex shape is fixed center with circle, see [FixedCircleTabStyle].
  ///
  /// ![](https://github.com/hacktons/convex_bottom_bar/raw/master/doc/appbar-fixed-circle.gif)
  fixedCircle,

  /// Convex shape is moved after selection, see [ReactTabStyle].
  ///
  /// ![](https://github.com/hacktons/convex_bottom_bar/raw/master/doc/appbar-react.gif)
  react,

  /// Convex shape is moved with circle after selection, see [ReactCircleTabStyle].
  ///
  /// ![](https://github.com/hacktons/convex_bottom_bar/raw/master/doc/appbar-react-circle.gif)
  reactCircle,

  /// Tab icon, text animated with pop transition.
  ///
  /// ![](https://github.com/hacktons/convex_bottom_bar/raw/master/doc/appbar-textIn.gif)
  textIn,

  /// Similar to [TabStyle.textIn], text first.
  ///
  /// ![](https://github.com/hacktons/convex_bottom_bar/raw/master/doc/appbar-titled.gif)
  titled,

  /// Tab item is flipped when selected, does not support [flutter web].
  ///
  /// ![](https://github.com/hacktons/convex_bottom_bar/raw/master/doc/appbar-flip.gif)
  flip,

  /// User defined style
  custom,
}

/// Online example can be found at http://hacktons.cn/convex_bottom_bar.
///
/// ![](https://github.com/hacktons/convex_bottom_bar/raw/master/doc/appbar-theming.png)
class ConvexAppBar extends StatefulWidget {
  /// Tab item builder.
  final DelegateBuilder itemBuilder;

  /// Badge chip builder.
  final ChipBuilder? chipBuilder;

  /// Tab Click handler.
  final GestureTapIndexCallback? onTap;

  /// Tab event notifier, can be used to block tap event.
  final TapNotifier? onTapNotify;

  /// Tab controller to work with [TabBarView] or [PageView].
  final TabController? controller;

  /// Color of the AppBar.
  final Color? backgroundColor;

  /// Draw the background with topLeft and topRight corner; Only work work with fixed style
  ///
  /// ![corner image](https://github.com/hacktons/convex_bottom_bar/raw/master/doc/appbar-corner.png)
  final double? cornerRadius;

  /// If provided, backgroundColor for tab app will be ignored.
  ///
  /// ![](https://github.com/hacktons/convex_bottom_bar/raw/master/doc/appbar-gradient.gif)
  final Gradient? gradient;

  /// The initial active index, you can config initialIndex of [TabController] if work with [TabBarView] or [PageView].
<<<<<<< HEAD
  /// If controller exists, use controller.index instead of initialActiveIndex.
  final int initialActiveIndex;
=======
  final int? initialActiveIndex;
>>>>>>> 984b8b48

  /// Disable access of DefaultTabController to avoid unexpected conflict.
  final bool disableDefaultTabController;

  /// Tab count.
  final int count;

  /// Height of the AppBar.
  final double? height;

  /// Size of the curve line.
  final double? curveSize;

  /// The distance that the [actionButton] top edge is inset from the top of the AppBar.
  final double? top;

  /// Elevation for the bar top edge.
  final double? elevation;

  /// The curve to use in the forward direction. Only works when tab style is not fixed.
  final Curve curve;

  /// Construct a new appbar with internal style.
  ///
  /// ```dart
  /// ConvexAppBar(
  ///   items: [
  ///     TabItem(title: 'Tab A', icon: Icons.add),
  ///     TabItem(title: 'Tab B', icon: Icons.near_me),
  ///     TabItem(title: 'Tab C', icon: Icons.web),
  ///   ],
  /// )
  /// ```
  ///
  /// You can also define a custom chipBuilder class.
  /// ```dart
  /// class _ChipBuilder extends ChipBuilder {
  ///  @override
  ///  Widget build(BuildContext context, Widget child, int index, bool active) {
  ///    return Stack(
  ///      alignment: Alignment.center,
  ///      children: <Widget>[
  ///        child,
  ///        Positioned.fill(
  ///          child: Align(
  ///            alignment: Alignment.topRight,
  ///            child: Container(
  ///              margin: EdgeInsets.only(top: 10, right: 10),
  ///              padding: EdgeInsets.only(left: 4, right: 4),
  ///              child: Icon(Icons.access_alarm, color: Colors.redAccent),
  ///            ),
  ///          ),
  ///        )
  ///      ],
  ///    );
  ///    ;
  ///  }
  /// }
  ///```
  /// See also:
  ///
  ///  * [ConvexAppBar.builder], define a custom tab style by implement a [DelegateBuilder].
  ///  * [ConvexAppBar.badge], construct a new appbar with styled badge.
  ConvexAppBar({
<<<<<<< HEAD
    Key key,
    @required List<TabItem> items,
    int initialActiveIndex,
    bool disableDefaultTabController,
    GestureTapIndexCallback onTap,
    TapNotifier onTabNotify,
    TabController controller,
    Color color,
    Color activeColor,
    Color backgroundColor,
    Gradient gradient,
    double height,
    double curveSize,
    double top,
    double elevation,
    double cornerRadius,
    TabStyle style = TabStyle.reactCircle,
    Curve curve = Curves.easeInOut,
    ChipBuilder chipBuilder,
=======
    Key? key,
    required List<TabItem> items,
    int? initialActiveIndex,
    GestureTapIndexCallback? onTap,
    TapNotifier? onTabNotify,
    TabController? controller,
    Color? color,
    Color? activeColor,
    Color? backgroundColor,
    Gradient? gradient,
    double? height,
    double? curveSize,
    double? top,
    double? elevation,
    double? cornerRadius,
    TabStyle? style,
    Curve? curve,
    ChipBuilder? chipBuilder,
>>>>>>> 984b8b48
  }) : this.builder(
          key: key,
          itemBuilder: supportedStyle(
            style ?? TabStyle.reactCircle,
            items: items,
            color: color ?? Colors.white60,
            activeColor: activeColor ?? Colors.white,
            backgroundColor: backgroundColor ?? Colors.blue,
            curve: curve ?? Curves.easeInOut,
          ),
          onTap: onTap,
          onTapNotify: onTabNotify,
          controller: controller,
          backgroundColor: backgroundColor,
          count: items.length,
          initialActiveIndex: initialActiveIndex,
          disableDefaultTabController: disableDefaultTabController,
          gradient: gradient,
          height: height,
          curveSize: curveSize,
          top: top,
          elevation: elevation,
          cornerRadius: cornerRadius,
          curve: curve ?? Curves.easeInOut,
          chipBuilder: chipBuilder,
        );

  /// Define a custom tab style by implement a [DelegateBuilder].
  ///
  /// ```dart
  /// ConvexAppBar(
  ///   count: 5,
  ///   itemBuilder: Builder(),
  /// )
  ///
  /// class Builder extends DelegateBuilder {
  ///   @override
  ///   Widget build(BuildContext context, int index, bool active) {
  ///     return Text('TAB $index');
  ///   }
  /// }
  /// ```
  const ConvexAppBar.builder({
    Key? key,
    required this.itemBuilder,
    required this.count,
    this.initialActiveIndex,
    this.disableDefaultTabController = false,
    this.onTap,
    this.onTapNotify,
    this.controller,
    this.backgroundColor,
    this.gradient,
    this.height,
    this.curveSize,
    this.top,
    this.elevation,
    this.cornerRadius,
    this.curve = Curves.easeInOut,
    this.chipBuilder,
  })  : assert(top == null || top <= 0, 'top should be negative'),
        assert(initialActiveIndex == null || initialActiveIndex < count,
            'initial index should < $count'),
        assert(cornerRadius == null || cornerRadius >= 0,
            'cornerRadius must >= 0'),
        super(key: key);

  /// Construct a new appbar with badge.
  ///
  /// {@animation 1010 598 https://github.com/hacktons/convex_bottom_bar/raw/master/doc/badge-demo.mp4}
  ///
  /// [badge] is map with tab items, the value of entry can be either [String],
  /// [IconData], [Color] or [Widget].
  ///
  /// ```dart
  /// ConvexAppBar.badge(
  ///   {3: '99+'},
  ///   items: [
  ///     TabItem(title: 'Tab A', icon: Icons.add),
  ///     TabItem(title: 'Tab B', icon: Icons.near_me),
  ///     TabItem(title: 'Tab C', icon: Icons.web),
  ///   ],
  /// )
  /// ```
  factory ConvexAppBar.badge(
    Map<int, dynamic> badge, {
    Key? key,
    // config for badge
    Color? badgeTextColor,
    Color? badgeColor,
    EdgeInsets? badgePadding,
    EdgeInsets? badgeMargin,
    double? badgeBorderRadius,
    // parameter for appbar
<<<<<<< HEAD
    List<TabItem> items,
    int initialActiveIndex,
    bool disableDefaultTabController,
    GestureTapIndexCallback onTap,
    TapNotifier onTabNotify,
    TabController controller,
    Color color,
    Color activeColor,
    Color backgroundColor,
    Gradient gradient,
    double height,
    double curveSize,
    double top,
    double elevation,
    double cornerRadius,
    TabStyle style,
    Curve curve,
=======
    required List<TabItem> items,
    int? initialActiveIndex,
    GestureTapIndexCallback? onTap,
    TapNotifier? onTabNotify,
    TabController? controller,
    Color? color,
    Color? activeColor,
    Color? backgroundColor,
    Gradient? gradient,
    double? height,
    double? curveSize,
    double? top,
    double? elevation,
    double? cornerRadius,
    TabStyle? style,
    Curve? curve,
>>>>>>> 984b8b48
  }) {
    DefaultChipBuilder? chipBuilder;
    if (badge.isNotEmpty) {
      chipBuilder = DefaultChipBuilder(
        badge,
        textColor: badgeTextColor ?? Colors.white,
        badgeColor: badgeColor ?? Colors.redAccent,
        padding: badgePadding ?? EdgeInsets.only(left: 4, right: 4),
        margin: badgeMargin ?? EdgeInsets.only(top: 10, right: 10),
        borderRadius: badgeBorderRadius ?? 20,
      );
    }
    return ConvexAppBar(
      key: key,
      items: items,
      initialActiveIndex: initialActiveIndex,
      disableDefaultTabController: disableDefaultTabController,
      onTap: onTap,
      onTabNotify: onTabNotify,
      controller: controller,
      color: color,
      activeColor: activeColor,
      backgroundColor: backgroundColor,
      gradient: gradient,
      height: height,
      curveSize: curveSize,
      top: top,
      elevation: elevation,
      cornerRadius: cornerRadius,
      style: style,
      curve: curve,
      chipBuilder: chipBuilder,
    );
  }

  @override
  ConvexAppBarState createState() {
    return ConvexAppBarState();
  }
}

/// State of [ConvexAppBar].
class ConvexAppBarState extends State<ConvexAppBar>
    with TickerProviderStateMixin {
  int? _currentIndex;
  int _warpUnderwayCount = 0;
  Animation<double>? _animation;
  AnimationController? _animationController;
  TabController? _controller;

  int _previousTimestamp = 0;
  static const _TRANSITION_DURATION = 150;

  @override
  void initState() {
    if (widget.cornerRadius != null && widget.cornerRadius! > 0 && !isFixed()) {
      throw FlutterError.fromParts(<DiagnosticsNode>[
        ErrorSummary('ConvexAppBar is configured with cornerRadius'),
        ErrorDescription(
            'Currently the corner only work for fixed style, if you are using '
            'other styles, the convex shape can be broken on the first and last tab item '),
        ErrorHint(
            'You should use TabStyle.fixed or TabStyle.fixedCircle to make the'
            ' background display with topLeft/topRight corner'),
      ]);
    }
    _resetState();
    super.initState();
  }

  void _handleTabControllerAnimationTick() {
    if (_warpUnderwayCount > 0 ||
        _controller == null ||
        !_controller!.indexIsChanging) {
      return;
    }
    if (_controller!.index != _currentIndex) {
      _warpToCurrentIndex();
    }
  }

  Future<void> _warpToCurrentIndex() async {
    if (!mounted) return Future<void>.value();
    final c = _controller;
    if (c == null) {
      return;
    }
    // Workaround for TabController, see https://github.com/hacktons/convex_bottom_bar/issues/59
    var _diff = (c.index - _currentIndex!).abs();
    if (_diff == 1) {
      if (_blockEvent(c.index)) return;
      final previousIndex = c.previousIndex;
      final index = c.index;
      _warpUnderwayCount += 1;
      await animateTo(index, from: previousIndex);
      _warpUnderwayCount -= 1;
      return Future<void>.value();
    }
  }

  /// change active tab index; can be used with [PageView].
  Future<void> animateTo(int index, {int? from}) async {
    var gap = DateTime.now().millisecondsSinceEpoch - _previousTimestamp;
    _updateAnimation(
      from: from ?? _currentIndex,
      to: index,
      duration: Duration(
          milliseconds: gap < _TRANSITION_DURATION ? 0 : _TRANSITION_DURATION),
    );
    // ignore: unawaited_futures
    _animationController?.forward();
    if (mounted) {
      setState(() {
        _currentIndex = index;
      });
    }
    _previousTimestamp = DateTime.now().millisecondsSinceEpoch;
  }

  Animation<double> _updateAnimation(
      {int? from,
      int? to,
      Duration duration = const Duration(milliseconds: _TRANSITION_DURATION)}) {
    if (from != null && (from == to) && _animation != null) {
      return _animation!;
    }
    from ??= _controller?.index ?? widget.initialActiveIndex ?? 0;
    to ??= from;
    final lower = (2 * from + 1) / (2 * widget.count);
    final upper = (2 * to + 1) / (2 * widget.count);
    _animationController?.dispose();
    final controller = AnimationController(duration: duration, vsync: this);
    final curve = CurvedAnimation(
      parent: controller,
      curve: widget.curve,
    );
    _animationController = controller;
    return _animation = Tween(begin: lower, end: upper).animate(curve);
  }

  @override
  void dispose() {
    _controller?.animation?.removeListener(_handleTabControllerAnimationTick);
    _controller = null;

    _animationController?.dispose();
    super.dispose();
  }

<<<<<<< HEAD
  bool get _controllerIsValid => _controller?.animation != null;

  TabController get _takeControllerRef {
    if (widget.disableDefaultTabController == true) {
      return widget.controller;
    }
    return widget.controller ?? DefaultTabController.of(context);
  }

=======
>>>>>>> 984b8b48
  void _updateTabController() {
    final newController = _takeControllerRef;
    assert(() {
      if (newController != null &&
          widget.controller == null &&
          widget.initialActiveIndex != null) {
        throw FlutterError(
            'ConvexAppBar.initialActiveIndex is not allowed when working with TabController.\n'
            'Please setup through TabController.initialIndex, or disable DefaultTabController by #disableDefaultTabController');
      }
      return true;
    }());
    if (newController == _controller) return;
    _controller?.animation?.removeListener(_handleTabControllerAnimationTick);
    _controller = newController;
    _controller?.animation?.addListener(_handleTabControllerAnimationTick);
  }

  void _resetState() {
    var index = _controller?.index ?? widget.initialActiveIndex;
    // when both initialActiveIndex and controller are not configured
    _currentIndex = index ?? 0;

    if (!isFixed() && _controller != null) {
      // when controller is not defined, the default index can rollback to 0
      // https://github.com/hacktons/convex_bottom_bar/issues/67
      _updateAnimation();
    }
  }

  @override
  void didChangeDependencies() {
    super.didChangeDependencies();
    if (_controller != _takeControllerRef) {
      _updateTabController();
      _resetState();
    }
  }

  @override
  void didUpdateWidget(ConvexAppBar oldWidget) {
    super.didUpdateWidget(oldWidget);
    if (widget.controller != oldWidget.controller ||
        widget.count != oldWidget.count) {
      _updateTabController();
      _resetState();
    }
  }

  @override
  Widget build(BuildContext context) {
    // take care of iPhoneX' safe area at bottom edge
    final additionalBottomPadding =
        math.max(MediaQuery.of(context).padding.bottom, 0.0);
    final convexIndex = isFixed() ? (widget.count ~/ 2) : _currentIndex;
    final active = isFixed() ? convexIndex == _currentIndex : true;

    final height = (widget.height ?? BAR_HEIGHT) + additionalBottomPadding;
    final width = MediaQuery.of(context).size.width;
    var percent = isFixed()
        ? const AlwaysStoppedAnimation<double>(0.5)
        : _animation ?? _updateAnimation();
    var factor = 1 / widget.count;
    var textDirection = Directionality.of(context);
    var dx = convexIndex! / (widget.count - 1);
    if (textDirection == TextDirection.rtl) {
      dx = 1 - dx;
    }

    var offset = FractionalOffset(widget.count > 1 ? dx : 0.0, 0);
    return extend.Stack(
      clipBehavior: Clip.none,
      alignment: Alignment.bottomCenter,
      children: <Widget>[
        Container(
          height: height,
          width: width,
          child: CustomPaint(
            painter: ConvexPainter(
              top: widget.top ?? CURVE_TOP,
              width: widget.curveSize ?? CONVEX_SIZE,
              height: widget.curveSize ?? CONVEX_SIZE,
              color: widget.backgroundColor ?? Colors.blue,
              gradient: widget.gradient,
              sigma: widget.elevation ?? ELEVATION,
              leftPercent: percent,
              textDirection: textDirection,
              cornerRadius: widget.cornerRadius,
            ),
          ),
        ),
        _barContent(height, additionalBottomPadding, convexIndex),
        Positioned.fill(
          top: widget.top ?? CURVE_TOP,
          bottom: additionalBottomPadding,
          child: FractionallySizedBox(
              widthFactor: factor,
              alignment: offset,
              child: GestureDetector(
                child: _newTab(convexIndex, active),
                onTap: () => _onTabClick(convexIndex),
              )),
        ),
      ],
    );
  }

  /// Whether the tab shape are fixed or not.
  bool isFixed() => widget.itemBuilder.fixed();

  Widget _barContent(double height, double paddingBottom, int curveTabIndex) {
    var children = <Widget>[];
    for (var i = 0; i < widget.count; i++) {
      if (i == curveTabIndex) {
        children.add(Expanded(child: Container()));
        continue;
      }
      var active = _currentIndex == i;
      children.add(Expanded(
        child: GestureDetector(
          behavior: HitTestBehavior.opaque,
          child: _newTab(i, active),
          onTap: () => _onTabClick(i),
        ),
      ));
    }

    return Container(
      height: height,
      padding: EdgeInsets.only(bottom: paddingBottom),
      child: Row(
        mainAxisSize: MainAxisSize.max,
        crossAxisAlignment: CrossAxisAlignment.center,
        children: children,
      ),
    );
  }

  Widget _newTab(int i, bool active) {
    final child = widget.itemBuilder.build(context, i, active);
    return widget.chipBuilder?.build(context, child, i, active) ?? child;
  }

  bool _blockEvent(int i) {
    if (widget.onTapNotify != null && !widget.onTapNotify!(i)) {
      debugPrint('tap event block by ${widget.onTapNotify}');
      return true;
    }
    return false;
  }

  void _onTabClick(int i) {
    if (_blockEvent(i)) return;
    animateTo(i);
    _controller?.animateTo(i);
    widget.onTap?.call(i);
  }

  /// Used to simulate tab event on tab item; This will notify [ConvexAppBar.onTap];
  ///
  /// Also see:
  /// * [animateTo]
  void tap(int index) {
    _onTabClick(index);
  }
}

/// Hook for internal tab style. Unlike the [ConvexAppBar.builder], you may want to
/// update the tab style without define a new tab style.
///
/// Warning:
/// This hook is limited, and can lead to `overflow broken` if the size you provide
/// does no match with internal style.
class StyleProvider extends InheritedWidget {
  /// Style configuration
  final StyleHook style;

  /// Provide style to provider, [ConvexAppBar] will bind to the provided style.
  /// See also:
  ///
  ///  * [ConvexAppBar]
  ///  * [StyleHook]
  StyleProvider({Key? key, required this.style, required Widget child})
      : super(key: key, child: child);

  /// Get instance of style provider, can be null if you're not providing one.
  static StyleProvider? of(BuildContext context) {
    return context.dependOnInheritedWidgetOfExactType<StyleProvider>();
  }

  @override
  bool updateShouldNotify(StyleProvider oldWidget) {
    return style.activeIconMargin != oldWidget.style.activeIconMargin ||
        style.activeIconSize != oldWidget.style.activeIconSize ||
        style.iconSize != oldWidget.style.iconSize;
  }
}<|MERGE_RESOLUTION|>--- conflicted
+++ resolved
@@ -122,12 +122,7 @@
   final Gradient? gradient;
 
   /// The initial active index, you can config initialIndex of [TabController] if work with [TabBarView] or [PageView].
-<<<<<<< HEAD
-  /// If controller exists, use controller.index instead of initialActiveIndex.
-  final int initialActiveIndex;
-=======
   final int? initialActiveIndex;
->>>>>>> 984b8b48
 
   /// Disable access of DefaultTabController to avoid unexpected conflict.
   final bool disableDefaultTabController;
@@ -192,30 +187,10 @@
   ///  * [ConvexAppBar.builder], define a custom tab style by implement a [DelegateBuilder].
   ///  * [ConvexAppBar.badge], construct a new appbar with styled badge.
   ConvexAppBar({
-<<<<<<< HEAD
-    Key key,
-    @required List<TabItem> items,
-    int initialActiveIndex,
-    bool disableDefaultTabController,
-    GestureTapIndexCallback onTap,
-    TapNotifier onTabNotify,
-    TabController controller,
-    Color color,
-    Color activeColor,
-    Color backgroundColor,
-    Gradient gradient,
-    double height,
-    double curveSize,
-    double top,
-    double elevation,
-    double cornerRadius,
-    TabStyle style = TabStyle.reactCircle,
-    Curve curve = Curves.easeInOut,
-    ChipBuilder chipBuilder,
-=======
     Key? key,
     required List<TabItem> items,
     int? initialActiveIndex,
+    bool? disableDefaultTabController,
     GestureTapIndexCallback? onTap,
     TapNotifier? onTabNotify,
     TabController? controller,
@@ -231,7 +206,6 @@
     TabStyle? style,
     Curve? curve,
     ChipBuilder? chipBuilder,
->>>>>>> 984b8b48
   }) : this.builder(
           key: key,
           itemBuilder: supportedStyle(
@@ -248,7 +222,7 @@
           backgroundColor: backgroundColor,
           count: items.length,
           initialActiveIndex: initialActiveIndex,
-          disableDefaultTabController: disableDefaultTabController,
+          disableDefaultTabController: disableDefaultTabController ?? false,
           gradient: gradient,
           height: height,
           curveSize: curveSize,
@@ -326,27 +300,9 @@
     EdgeInsets? badgeMargin,
     double? badgeBorderRadius,
     // parameter for appbar
-<<<<<<< HEAD
-    List<TabItem> items,
-    int initialActiveIndex,
-    bool disableDefaultTabController,
-    GestureTapIndexCallback onTap,
-    TapNotifier onTabNotify,
-    TabController controller,
-    Color color,
-    Color activeColor,
-    Color backgroundColor,
-    Gradient gradient,
-    double height,
-    double curveSize,
-    double top,
-    double elevation,
-    double cornerRadius,
-    TabStyle style,
-    Curve curve,
-=======
     required List<TabItem> items,
     int? initialActiveIndex,
+    bool? disableDefaultTabController,
     GestureTapIndexCallback? onTap,
     TapNotifier? onTabNotify,
     TabController? controller,
@@ -361,7 +317,6 @@
     double? cornerRadius,
     TabStyle? style,
     Curve? curve,
->>>>>>> 984b8b48
   }) {
     DefaultChipBuilder? chipBuilder;
     if (badge.isNotEmpty) {
@@ -378,7 +333,7 @@
       key: key,
       items: items,
       initialActiveIndex: initialActiveIndex,
-      disableDefaultTabController: disableDefaultTabController,
+      disableDefaultTabController: disableDefaultTabController ?? false,
       onTap: onTap,
       onTabNotify: onTabNotify,
       controller: controller,
@@ -511,18 +466,13 @@
     super.dispose();
   }
 
-<<<<<<< HEAD
-  bool get _controllerIsValid => _controller?.animation != null;
-
-  TabController get _takeControllerRef {
+  TabController? get _takeControllerRef {
     if (widget.disableDefaultTabController == true) {
       return widget.controller;
     }
     return widget.controller ?? DefaultTabController.of(context);
   }
 
-=======
->>>>>>> 984b8b48
   void _updateTabController() {
     final newController = _takeControllerRef;
     assert(() {
@@ -622,8 +572,8 @@
               widthFactor: factor,
               alignment: offset,
               child: GestureDetector(
+                onTap: () => _onTabClick(convexIndex),
                 child: _newTab(convexIndex, active),
-                onTap: () => _onTabClick(convexIndex),
               )),
         ),
       ],
@@ -644,8 +594,8 @@
       children.add(Expanded(
         child: GestureDetector(
           behavior: HitTestBehavior.opaque,
+          onTap: () => _onTabClick(i),
           child: _newTab(i, active),
-          onTap: () => _onTabClick(i),
         ),
       ));
     }
