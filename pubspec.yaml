--- conflicted
+++ resolved
@@ -1,14 +1,10 @@
 name: convex_bottom_bar
 description: A Flutter package which implements a ConvexAppBar to show a convex tab in the bottom bar. Theming supported.
-<<<<<<< HEAD
-version: 2.7.1+2
-=======
-version: 3.0.0-nullsafety.0
->>>>>>> 984b8b48
+version: 3.0.0-nullsafety.1
 homepage: https://github.com/hacktons/convex_bottom_bar
 
 environment:
-  sdk: ">=2.12.0-29.10.beta <3.0.0"
+  sdk: ">=2.12.0 <3.0.0"
 
 dependencies:
   flutter:
