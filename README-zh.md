--- conflicted
+++ resolved
@@ -62,7 +62,6 @@
   )
 );
 ```
-<<<<<<< HEAD
 
 如果你只需要一个单独的按钮，不妨试试 `ConvexButton`.
 
@@ -77,10 +76,6 @@
   ),
 );
 ```
-=======
-**注意**  
-如果你在使用flutter dev/beta channel, 比如flutter v1.20, 会有编译错误。请使用适配版本 [v2.2.4-flutter-1.20](https://pub.dev/packages/convex_bottom_bar/versions/2.2.4-flutter-1.20)
->>>>>>> 2fcfe6fe
 
 ## 功能
 
